from typing import Callable
from typing import Dict
from typing import Union

import lightgbm as lgb
import numpy as np
import optuna

from imblearn.pipeline import make_pipeline
from sklearn.compose import make_column_transformer
# from sklearn.feature_selection import f_regression
# from sklearn.feature_selection import SelectFpr
from sklearn.impute import IterativeImputer
from sklearn.impute import MissingIndicator
from sklearn.impute import SimpleImputer
from sklearn.linear_model import LinearRegression
from sklearn.model_selection import BaseCrossValidator
from sklearn.pipeline import make_union
from sklearn.preprocessing import PolynomialFeatures
from sklearn.utils import check_random_state

from .base import BaseEstimator
from .feature_extraction import MultiValueCategoricalVectorizer
# from .feature_selection import DropDuplicates
from .feature_selection import DropCollinearFeatures
from .feature_selection import DropInvariant
from .feature_selection import DropUniqueKey
from .feature_selection import NAProportionThreshold
from .model_selection import OptunaSearchCV
from .preprocessing import Clip
from .preprocessing import CountEncoder
<<<<<<< HEAD
from .preprocessing import RowStatistics
=======
from .preprocessing import Diff
>>>>>>> 95609a7b
from .preprocessing import StandardScaler
from .under_sampling import RandomUnderSampler
from .utils import get_categorical_feature_names
from .utils import get_multi_value_categorical_feature_names
from .utils import get_numerical_feature_names
from .utils import get_time_feature_names


class Maker(object):
    def __init__(
        self,
        estimator_type: str,
        n_jobs: int = 1,
        random_state: Union[int, np.random.RandomState] = None,
        verbose: int = 1,
        # Parameters for a sampler
        sampling_strategy: Union[str, float, Dict[str, int]] = 'auto',
        shuffle: bool = True,
        # Parameters for a multi-value categorical transformer
        lowercase: bool = True,
        n_features_per_column: int = 1_048_576,
        # Parameters for a numerical transformer
        max_iter: int = 10,
        # Parameters for a model
        metric: str = '',
        n_estimators: int = 100,
        # Parameters for hyperpermeter search
        cv: Union[int, BaseCrossValidator] = 5,
        n_trials: int = 10,
        scoring: Union[str, Callable[..., float]] = None,
        subsample: Union[int, float] = 1.0,
        timeout: float = None
    ) -> None:
        self.cv = cv
        self.estimator_type = estimator_type
        self.lowercase = lowercase
        self.metric = metric
        self.max_iter = max_iter
        self.n_estimators = n_estimators
        self.n_features_per_column = n_features_per_column
        self.n_jobs = n_jobs
        self.n_trials = n_trials
        self.random_state = random_state
        self.sampling_strategy = sampling_strategy
        self.scoring = scoring
        self.shuffle = shuffle
        self.subsample = subsample
        self.timeout = timeout
        self.verbose = verbose

    def make_sampler(self) -> BaseEstimator:
        if self.estimator_type == 'classifier':
            return RandomUnderSampler(
                random_state=self.random_state,
                sampling_strategy=self.sampling_strategy,
                shuffle=self.shuffle,
                verbose=self.verbose
            )
        elif self.estimator_type == 'regressor':
            return None
        else:
            raise ValueError(f'Unknown estimator_type: {self.estimator_type}.')

    def make_categorical_transformer(self) -> BaseEstimator:
        return make_pipeline(
            NAProportionThreshold(verbose=self.verbose),
            DropInvariant(verbose=self.verbose),
            DropUniqueKey(verbose=self.verbose),
            # DropDuplicates(verbose=self.verbose),
            SimpleImputer(fill_value='missing', strategy='constant'),
            CountEncoder(
                dtype='float32',
                n_jobs=self.n_jobs,
                verbose=self.verbose
            )
        )

    def make_multi_value_categorical_transformer(self) -> BaseEstimator:
        return make_pipeline(
            NAProportionThreshold(verbose=self.verbose),
            SimpleImputer(fill_value='missing', strategy='constant'),
            MultiValueCategoricalVectorizer(
                dtype='float32',
                lowercase=self.lowercase,
                n_features_per_column=self.n_features_per_column,
                n_jobs=self.n_jobs,
                verbose=self.verbose
            )
        )

    def make_numerical_transformer(self) -> BaseEstimator:
        return make_pipeline(
            NAProportionThreshold(verbose=self.verbose),
            DropInvariant(verbose=self.verbose),
            DropCollinearFeatures(verbose=self.verbose),
            make_union(
                make_pipeline(
                    Clip(dtype='float32', verbose=self.verbose),
                    StandardScaler(n_jobs=self.n_jobs, verbose=self.verbose),
                    IterativeImputer(
                        estimator=LinearRegression(n_jobs=self.n_jobs),
                        max_iter=self.max_iter
                    ),
                    PolynomialFeatures(
                        include_bias=False,
                        interaction_only=True
                    )
                ),
                MissingIndicator(error_on_new=False)
            )
        )

    def make_time_transformer(self) -> BaseEstimator:
        return Diff(dtype='float32', verbose=self.verbose)

    def make_transformer(self) -> BaseEstimator:
        return make_union(
            make_column_transformer(
                (
                    self.make_categorical_transformer(),
                    get_categorical_feature_names
                ),
                (
                    self.make_multi_value_categorical_transformer(),
                    get_multi_value_categorical_feature_names
                ),
                (
                    self.make_numerical_transformer(),
                    get_numerical_feature_names
                ),
                # (
                #     self.make_time_transformer(),
                #     get_time_feature_names
                # )
            ),
<<<<<<< HEAD
            RowStatistics(n_jobs=self.n_jobs, verbose=self.verbose)
=======
            (
                self.make_time_transformer(),
                get_time_feature_names
            )
>>>>>>> 95609a7b
        )

    def make_classifier(self) -> BaseEstimator:
        return make_pipeline(
            # SelectFpr(),
            lgb.LGBMClassifier(
                max_depth=7,
                metric=self.metric,
                n_estimators=self.n_estimators,
                n_jobs=1,
                random_state=self.random_state,
                subsample_freq=1
            )
        )

    def make_regressor(self) -> BaseEstimator:
        return make_pipeline(
            # SelectFpr(score_func=f_regression),
            lgb.LGBMRegressor(
                max_depth=7,
                metric=self.metric,
                n_estimators=self.n_estimators,
                n_jobs=1,
                random_state=self.random_state,
                subsample_freq=1
            )
        )

    def make_search_cv(self) -> BaseEstimator:
        if self.estimator_type == 'classifier':
            model = self.make_classifier()
        elif self.estimator_type == 'regressor':
            model = self.make_regressor()
        else:
            raise ValueError(f'Unknown estimator_type: {self.estimator_type}.')

        model_name = model._final_estimator.__class__.__name__.lower()
        param_distributions = {
            f'{model_name}__colsample_bytree':
                optuna.distributions.UniformDistribution(0.5, 1.0),
            f'{model_name}__learning_rate':
                optuna.distributions.LogUniformDistribution(0.001, 0.1),
            f'{model_name}__min_child_samples':
                optuna.distributions.IntUniformDistribution(1, 100),
            f'{model_name}__num_leaves':
                optuna.distributions.IntUniformDistribution(2, 123),
            f'{model_name}__reg_alpha':
                optuna.distributions.LogUniformDistribution(1e-06, 10.0),
            f'{model_name}__reg_lambda':
                optuna.distributions.LogUniformDistribution(1e-06, 10.0),
            f'{model_name}__subsample':
                optuna.distributions.UniformDistribution(0.5, 1.0)
        }
        random_state = check_random_state(self.random_state)
        seed = random_state.randint(0, np.iinfo(np.int32).max)
        sampler = optuna.samplers.TPESampler(seed=seed)

        return OptunaSearchCV(
            model,
            param_distributions,
            cv=self.cv,
            n_jobs=self.n_jobs,
            n_trials=self.n_trials,
            random_state=self.random_state,
            sampler=sampler,
            scoring=self.scoring,
            subsample=self.subsample,
            timeout=self.timeout,
            verbose=self.verbose
        )

    def make_model(self) -> BaseEstimator:
        return make_pipeline(
            self.make_transformer(),
            self.make_sampler(),
            self.make_search_cv()
        )<|MERGE_RESOLUTION|>--- conflicted
+++ resolved
@@ -29,11 +29,8 @@
 from .model_selection import OptunaSearchCV
 from .preprocessing import Clip
 from .preprocessing import CountEncoder
-<<<<<<< HEAD
+from .preprocessing import Diff
 from .preprocessing import RowStatistics
-=======
-from .preprocessing import Diff
->>>>>>> 95609a7b
 from .preprocessing import StandardScaler
 from .under_sampling import RandomUnderSampler
 from .utils import get_categorical_feature_names
@@ -152,31 +149,24 @@
     def make_transformer(self) -> BaseEstimator:
         return make_union(
             make_column_transformer(
+                # (
+                #     self.make_categorical_transformer(),
+                #     get_categorical_feature_names
+                # ),
+                # (
+                #     self.make_multi_value_categorical_transformer(),
+                #     get_multi_value_categorical_feature_names
+                # ),
+                # (
+                #     self.make_numerical_transformer(),
+                #     get_numerical_feature_names
+                # ),
                 (
-                    self.make_categorical_transformer(),
-                    get_categorical_feature_names
-                ),
-                (
-                    self.make_multi_value_categorical_transformer(),
-                    get_multi_value_categorical_feature_names
-                ),
-                (
-                    self.make_numerical_transformer(),
-                    get_numerical_feature_names
-                ),
-                # (
-                #     self.make_time_transformer(),
-                #     get_time_feature_names
-                # )
+                    self.make_time_transformer(),
+                    get_time_feature_names
+                )
             ),
-<<<<<<< HEAD
             RowStatistics(n_jobs=self.n_jobs, verbose=self.verbose)
-=======
-            (
-                self.make_time_transformer(),
-                get_time_feature_names
-            )
->>>>>>> 95609a7b
         )
 
     def make_classifier(self) -> BaseEstimator:
