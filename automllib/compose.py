import lightgbm as lgb
import optuna

from category_encoders import OrdinalEncoder
from imblearn.pipeline import make_pipeline
from imblearn.under_sampling import RandomUnderSampler
from sklearn.base import BaseEstimator
from sklearn.compose import make_column_transformer
from sklearn.impute import MissingIndicator
from sklearn.impute import SimpleImputer
<<<<<<< HEAD
from sklearn.pipeline import FeatureUnion
from sklearn.decomposition import TruncatedSVD

from .feature_extraction import TimeVectorizer
from .feature_extraction import MultiValueCategoricalVectorizer
=======
from sklearn.pipeline import make_union

from .feature_extraction import TimeVectorizer
from .feature_selection import DropDuplicates
from .feature_selection import DropUniqueKey
>>>>>>> f8a20b22
from .feature_selection import NAProportionThreshold
from .feature_selection import NUniqueThreshold
from .model_selection import OptunaSearchCV
from .preprocessing import Clip
from .utils import get_categorical_columns
from .utils import get_multi_value_categorical_columns
from .utils import get_numerical_columns
from .utils import get_time_columns


def make_categorical_transformer(timeout: float = None) -> BaseEstimator:
    return make_pipeline(
        DropUniqueKey(),
        SimpleImputer(fill_value='missing', strategy='constant'),
        OrdinalEncoder()
    )


def make_numerical_transformer(timeout: float = None) -> BaseEstimator:
    return make_union(
        make_pipeline(SimpleImputer(strategy='median'), Clip(copy=False)),
        MissingIndicator()
    )


def make_time_transformer(timeout: float = None) -> BaseEstimator:
    return make_pipeline(
        TimeVectorizer(),
        SimpleImputer(strategy='most_frequent')
    )


<<<<<<< HEAD
def make_multi_value_categorical_transformer() -> Pipeline:
    return Pipeline([
        ('imputer', SimpleImputer(fill_value='missing', strategy='constant')),
        ('vectorizer', MultiValueCategoricalVectorizer()),
        ('reducer', TruncatedSVD(n_components=5))
    ])


def make_numerical_transformer() -> FeatureUnion:
    return FeatureUnion([
=======
def make_mixed_transformer(timeout: float = None) -> BaseEstimator:
    return make_column_transformer(
>>>>>>> f8a20b22
        (
            make_categorical_transformer(timeout=timeout),
            get_categorical_columns
        ),
<<<<<<< HEAD
        ('indicator', MissingIndicator())
    ])


def make_time_transformer() -> Pipeline:
    return Pipeline([
        ('vectorizer', TimeVectorizer()),
        ('imputer', SimpleImputer(strategy='most_frequent'))
    ])


def make_mixed_transformer() -> ColumnTransformer:
    return ColumnTransformer(
        [
            (
                'categorical_transformer',
                make_categorical_transformer(),
                get_categorical_columns
            ),
            (
                'numerical_transformer',
                make_numerical_transformer(),
                get_numerical_columns
            ),
            (
                'time_transformer',
                make_time_transformer(),
                get_time_columns
            ),
            (
                'multi_value_categorical_transformer',
                make_multi_value_categorical_transformer(),
                get_multi_value_categorical_columns
            )
        ],
        n_jobs=4
=======
        (
            make_numerical_transformer(timeout=timeout),
            get_numerical_columns
        ),
        (
            make_time_transformer(timeout=timeout),
            get_time_columns
        ),
        n_jobs=-1
>>>>>>> f8a20b22
    )


def make_preprocessor(timeout: float = None) -> BaseEstimator:
    return make_pipeline(
        NAProportionThreshold(),
        NUniqueThreshold(),
        DropDuplicates(),
        make_mixed_transformer(timeout=timeout)
    )


def make_search_cv(timeout: float = None) -> BaseEstimator:
    estimator = lgb.LGBMClassifier(
        max_depth=7,
        metric='auc',
        # n_estimators=1000,
        n_jobs=1,
        random_state=0,
        subsample_freq=1
    )

    param_distributions = {
        'colsample_bytree': optuna.distributions.UniformDistribution(
            low=0.5,
            high=1.0
        ),
        'learning_rate': optuna.distributions.LogUniformDistribution(
            low=0.001,
            high=0.1
        ),
        'min_child_samples': optuna.distributions.IntUniformDistribution(
            low=1,
            high=100
        ),
        'num_leaves': optuna.distributions.IntUniformDistribution(
            low=2,
            high=123
        ),
        'reg_alpha': optuna.distributions.LogUniformDistribution(
            low=1e-06,
            high=10.0
        ),
        'reg_lambda': optuna.distributions.LogUniformDistribution(
            low=1e-06,
            high=10.0
        ),
        'subsample': optuna.distributions.UniformDistribution(
            low=0.5,
            high=1.0
        )
    }

    sampler = optuna.samplers.TPESampler(seed=0)

    return OptunaSearchCV(
        estimator,
        param_distributions,
        error_score='raise',
        n_trials=20,
        n_jobs=4,
        random_state=0,
        sampler=sampler,
        scoring='roc_auc',
        subsample=100_000,
        timeout=timeout
    )


def make_model(timeout: float = None) -> BaseEstimator:
    return make_pipeline(
        RandomUnderSampler(random_state=0),
        make_search_cv(timeout=timeout)
    )<|MERGE_RESOLUTION|>--- conflicted
+++ resolved
@@ -6,21 +6,15 @@
 from imblearn.under_sampling import RandomUnderSampler
 from sklearn.base import BaseEstimator
 from sklearn.compose import make_column_transformer
+from sklearn.decomposition import TruncatedSVD
 from sklearn.impute import MissingIndicator
 from sklearn.impute import SimpleImputer
-<<<<<<< HEAD
-from sklearn.pipeline import FeatureUnion
-from sklearn.decomposition import TruncatedSVD
-
-from .feature_extraction import TimeVectorizer
-from .feature_extraction import MultiValueCategoricalVectorizer
-=======
 from sklearn.pipeline import make_union
 
+from .feature_extraction import MultiValueCategoricalVectorizer
 from .feature_extraction import TimeVectorizer
 from .feature_selection import DropDuplicates
 from .feature_selection import DropUniqueKey
->>>>>>> f8a20b22
 from .feature_selection import NAProportionThreshold
 from .feature_selection import NUniqueThreshold
 from .model_selection import OptunaSearchCV
@@ -39,6 +33,16 @@
     )
 
 
+def make_multi_value_categorical_transformer(
+    timeout: float = None
+) -> BaseEstimator:
+    return make_pipeline(
+        SimpleImputer(fill_value='missing', strategy='constant'),
+        MultiValueCategoricalVectorizer(),
+        TruncatedSVD(n_components=5)
+    )
+
+
 def make_numerical_transformer(timeout: float = None) -> BaseEstimator:
     return make_union(
         make_pipeline(SimpleImputer(strategy='median'), Clip(copy=False)),
@@ -53,63 +57,16 @@
     )
 
 
-<<<<<<< HEAD
-def make_multi_value_categorical_transformer() -> Pipeline:
-    return Pipeline([
-        ('imputer', SimpleImputer(fill_value='missing', strategy='constant')),
-        ('vectorizer', MultiValueCategoricalVectorizer()),
-        ('reducer', TruncatedSVD(n_components=5))
-    ])
-
-
-def make_numerical_transformer() -> FeatureUnion:
-    return FeatureUnion([
-=======
 def make_mixed_transformer(timeout: float = None) -> BaseEstimator:
     return make_column_transformer(
->>>>>>> f8a20b22
         (
             make_categorical_transformer(timeout=timeout),
             get_categorical_columns
         ),
-<<<<<<< HEAD
-        ('indicator', MissingIndicator())
-    ])
-
-
-def make_time_transformer() -> Pipeline:
-    return Pipeline([
-        ('vectorizer', TimeVectorizer()),
-        ('imputer', SimpleImputer(strategy='most_frequent'))
-    ])
-
-
-def make_mixed_transformer() -> ColumnTransformer:
-    return ColumnTransformer(
-        [
-            (
-                'categorical_transformer',
-                make_categorical_transformer(),
-                get_categorical_columns
-            ),
-            (
-                'numerical_transformer',
-                make_numerical_transformer(),
-                get_numerical_columns
-            ),
-            (
-                'time_transformer',
-                make_time_transformer(),
-                get_time_columns
-            ),
-            (
-                'multi_value_categorical_transformer',
-                make_multi_value_categorical_transformer(),
-                get_multi_value_categorical_columns
-            )
-        ],
-        n_jobs=4
-=======
+        (
+            make_multi_value_categorical_transformer(timeout=timeout),
+            get_multi_value_categorical_columns
+        ),
         (
             make_numerical_transformer(timeout=timeout),
             get_numerical_columns
@@ -119,7 +76,6 @@
             get_time_columns
         ),
         n_jobs=-1
->>>>>>> f8a20b22
     )
 
 
