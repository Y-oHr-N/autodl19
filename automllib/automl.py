--- conflicted
+++ resolved
@@ -77,7 +77,7 @@
         k: int = 100,
         # Parameters for a sampler
         sampling_strategy: Union[Dict[str, int], float, str] = 'auto',
-        max_samples: int = 100_000, 
+        max_samples: int = 100_000,
         # Parameters for a model
         class_weight: Union[str, Dict[str, float]] = 'balanced',
         cv: Union[BaseCrossValidator, int] = 5,
@@ -136,7 +136,6 @@
             X = safe_indexing(X, indices)
             y = safe_indexing(y, indices)
 
-<<<<<<< HEAD
         self.joiner_ = TableJoiner(
             relations=self.relations,
             tables=self.tables,
@@ -145,9 +144,6 @@
         )
         self.engineer_ = self._make_mixed_transformer()
         self.selector_ = self._make_selector()
-=======
-        self.joiner_ = self._make_joiner()
->>>>>>> 7fa72c4c
         self.sampler_ = self._make_sampler()
         self.engineer_ = self._make_mixed_transformer()
         self.model_ = self._make_model()
