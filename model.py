--- conflicted
+++ resolved
@@ -35,69 +35,58 @@
 timeit = Timeit(logger=logger)
 
 
-<<<<<<< HEAD
-NUMERICAL_PREFIX = "n_"
-CATEGORY_PREFIX = "c_"
-TIME_PREFIX = "t_"
-MULTI_VALUE_CATEGORICAL_PREFIX = "multi-cat"
-=======
 CATEGORICAL_PREFIX = 'c_'
 MULTI_VALUE_CATEGORICAL_PREFIX = 'm_'
 NUMERICAL_PREFIX = 'n_'
 TIME_PREFIX = 't_'
->>>>>>> a23ffc45
-
-
-@timeit
-def feature_engineer(df):
-    for c in [c for c in df if c.startswith(MULTI_VALUE_CATEGORICAL_PREFIX)]:
-        df[c] = df[c].apply(lambda x: hash(x))
-        df[c] = df[c].astype('category')
-
-    for c in [c for c in df if c.startswith(CATEGORICAL_PREFIX)]:
-        df[c] = df[c].astype('category')
-
-<<<<<<< HEAD
-class Feature_enginner():
-    def __init__(self):
-        self.numerical_percentile = {}
-
+
+
+class Enginner():
+    def __init__(self, high=99.0, low=1.0):
+        self.high = high
+        self.low = low
+
+    @timeit
     def fit(self, X):
-        for c in [c for c in X if c.startswith(NUMERICAL_PREFIX)]:
-            data_min, data_max = np.nanpercentile(
-                X[c],
-                [1.0, 99.0],
-                axis=0
-            )
-            self.numerical_percentile[c] = [data_min, data_max]
-
+        self.numerical_features_ = \
+            [c for c in X if c.startswith(NUMERICAL_PREFIX)]
+        self.categorical_features_ = \
+            [c for c in X if c.startswith(CATEGORICAL_PREFIX)]
+        self.multi_value_categorical_features_ = \
+            [c for c in X if c.startswith(MULTI_VALUE_CATEGORICAL_PREFIX)]
+        self.time_features_ = [c for c in X if c.startswith(TIME_PREFIX)]
+
+        self.data_min_, self.data_max_ = np.nanpercentile(
+            X[self.numerical_features_],
+            [self.low, self.high],
+            axis=0
+        )
+
+    @timeit
     def transform(self, X):
-        for c in [c for c in X if c.startswith(TIME_PREFIX)]:
-            X.drop(c, axis=1, inplace=True)
-        for c in [c for c in X if c.startswith(CATEGORY_PREFIX)]:
-            X[c] = X[c].apply(lambda x: hash(x))
-        for c in [c for c in X if c.startswith(MULTI_VALUE_CATEGORICAL_PREFIX)]:
-            X[c] = X[c].apply(lambda x: hash(x))
-        for c in [c for c in X if c.startswith(NUMERICAL_PREFIX)]:
-            X[c] = np.clip(X[c], self.numerical_percentile[c][0], self.numerical_percentile[c][1])
+        if len(self.categorical_features_) > 0:
+            X[self.categorical_features_] = \
+                X[self.categorical_features_].astype('category')
+
+        if len(self.multi_value_categorical_features_) > 0:
+            X[self.multi_value_categorical_features_] = \
+                X[self.multi_value_categorical_features_].apply(lambda x: hash(x))
+            X[self.multi_value_categorical_features_] = \
+                X[self.multi_value_categorical_features_].astype('category')
+
+        if len(self.numerical_features_) > 0:
+            X[self.numerical_features_] = \
+                X[self.numerical_features_].clip(
+                    self.data_min_,
+                    self.data_max_,
+                    axis=1
+                )
+            X[self.numerical_features_] = X[self.numerical_features_].astype('float32')
+
+        if len(self.time_features_) > 0:
+            X.drop(columns=self.time_features_, inplace=True)
+
         return X
-
-    def fit_transform(self, X):
-        self.fit(X)
-        return self.transform(X)
-
-@timeit
-def sample(X, y, nrows):
-    if len(X) > nrows:
-        X_sample = X.sample(nrows, random_state=1)
-        y_sample = y[X_sample.index]
-    else:
-        X_sample = X
-        y_sample = y
-=======
-    for c in [c for c in df if c.startswith(TIME_PREFIX)]:
-        df.drop(c, axis=1, inplace=True)
->>>>>>> a23ffc45
 
 
 class AutoSSLClassifier(object):
@@ -320,25 +309,17 @@
             y = y.loc[X.index]
             is_has_time_columns = True
 
-<<<<<<< HEAD
-class Model:
-    def __init__(self, info: dict):
-        self.info = info
-        self.transformer = None
-
-    @timeit
-    def train(self, X: pd.DataFrame, y: pd.Series):
-        self.transformer = Feature_enginner()
-        X = self.transformer.fit_transform(X)
-=======
         if is_has_time_columns:
             cv = TimeSeriesSplit(self.cv)
 
-        feature_engineer(X)
+        self.engineer_ = Enginner()
+
+        self.engineer_.fit(X)
+
+        X = self.engineer_.transform(X)
 
         logger.info(f'X.shape = {X.shape}')
 
->>>>>>> a23ffc45
         if self.info['task'] == 'ssl':
             klass = AutoSSLClassifier
         elif self.info['task'] == 'pu':
@@ -365,7 +346,7 @@
 
     @timeit
     def predict(self, X: pd.DataFrame):
-        X = self.transformer.transform(X)
+        X = self.engineer_.transform(X)
 
         logger.info(f'X.shape = {X.shape}')
 
