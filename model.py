import librosa
import logging
import numpy as np
import pandas as pd
import tensorflow as tf

from keras.backend.tensorflow_backend import set_session
from sklearn.metrics import roc_auc_score
from sklearn.model_selection import train_test_split
from sklearn.utils import safe_indexing
from tensorflow.python.keras.layers import Activation
from tensorflow.python.keras.layers import BatchNormalization
from tensorflow.python.keras.layers import Conv2D
from tensorflow.python.keras.layers import Dense
from tensorflow.python.keras.layers import Dropout
from tensorflow.python.keras.layers import Flatten
from tensorflow.python.keras.layers import MaxPooling2D
from tensorflow.python.keras.models import Sequential
from tensorflow.python.keras.preprocessing.image import ImageDataGenerator
from tensorflow.python.keras.preprocessing.sequence import pad_sequences

try:
    config = tf.ConfigProto()
except AttributeError:
    config = tf.compat.v1.ConfigProto()

logger = logging.getLogger(__name__)
handler = logging.StreamHandler()

logger.addHandler(handler)
logger.setLevel(logging.INFO)

config.gpu_options.allow_growth = True
config.log_device_placement = False

sess = tf.Session(config=config)

set_session(sess)

# parameters
SAMPLING_FREQ = 16_000
N_MELS = 64
HOP_LENGTH = 512
N_FFT = 1_024  # 0.064 sec
FMIN = 20
FMAX = SAMPLING_FREQ // 2


def logmelspectrogram(
    X  # np.array: len
):
    melspec = librosa.feature.melspectrogram(
        X,
        sr=SAMPLING_FREQ,
        n_mels=N_MELS,
        n_fft=N_FFT,
        hop_length=HOP_LENGTH,
        fmin=FMIN,
        fmax=FMAX
    ).astype(np.float32)

    return librosa.power_to_db(melspec)


def get_num_frame(n_sample, n_fft, n_shift):
    return np.floor(
        (n_sample / n_fft) * 2 + 1
    ).astype(np.int)


def crop_time(
    X,  # array: len
    # X,  # n_mel, n_frame
    len_sample=5,   # 1サンプル当たりの長さ[sec]
    min_sample=5,   # 切り出すサンプル数の最小個数
    max_sample=10,  # 切り出すサンプルの最大個数
):
    if len(X) < len_sample * max_sample * SAMPLING_FREQ:
        XX = X
    else:
        # TODO: 本当はシフト幅分余分にとりたい
        XX = X[:len_sample * max_sample * SAMPLING_FREQ]

    X = logmelspectrogram(XX)

    # len_sampleに対応するframe長
    n_frame = get_num_frame(
        n_sample=len_sample * SAMPLING_FREQ,
        n_fft=N_FFT,
        n_shift=HOP_LENGTH
    )

    n_samples, n_features = X.shape

    # データのframe数(X.shape[1])がlen_sample * min_sampleに満たない場合のrepeat数
    n_repeat = np.ceil(n_frame * min_sample / n_features).astype(int)
    X_repeat = np.zeros([n_samples, n_features * n_repeat], np.float32)

    for i in range(n_repeat):
        # X_noisy = add_noise(X_noisy)
        # X_repeat[:, i * n_frame: (i + 1) * n_frame] = X_noisy
        X_repeat[:, i * n_features: (i + 1) * n_features] = X

    # 最低限, min_sampleを確保
    if n_features <= n_frame * min_sample:
        n_sample = min_sample
    elif (n_frame * min_sample) < n_features <= (n_frame * max_sample):
        n_sample = (n_features // n_frame).astype(int)
    else:
        n_sample = max_sample

    # Make New log-mel spectrogram
    X_new = np.zeros([n_samples, n_frame, n_sample], np.float32)

    for i in range(n_sample):
        X_new[:, :, i] = X_repeat[:, i * n_frame: (i + 1) * n_frame]

    return X_new


def make_cropped_dataset_5sec(
    X_list,  # list(array):
    y_list=None,  # array: n_sample x dim_label
    len_sample=5,   # 1サンプル当たりの長さ[sec]
    min_sample=1,   # 切り出すサンプル数の最小個数
    max_sample=1,  # 切り出すサンプルの最大個数
):
    # さしあたりmin_sample == max_sample == 1
    # -> y_results.shape == (len(X_list), dim_label) かつ，len(X_results) == len(X_list)
    X_results = []
    # y_results = np.zeros_like(y_list)

    if y_list is not None:
        y_results = np.zeros(
            [len(X_list), y_list.shape[1]],
            np.float32
        )

    for i in range(len(X_list)):
        # logmels: n_mel, n_frame x n_sample
        logmels = crop_time(
            X_list[i],
            len_sample=len_sample,
            min_sample=min_sample,
            max_sample=max_sample
        )

        X_results.append(logmels[:, :, 0].T)

        if y_list is not None:
            y_results[i, :] = y_list[i, :]

    if y_list is None:
        y_results = None

    return X_results, y_results


def describe(train_x, train_y):
    """Descrive train data."""
    info = pd.DataFrame({
        'len': list(map(lambda x: len(x), train_x)),
        'label': np.argmax(train_y, axis=1)
    })

    print('*' * 10, '全体', '*' * 10)
    print('クラス数:{}'.format(info['label'].max() + 1))
    print('平均サンプル長: {} sample({} sec)'.format(info['len'].mean(), info['len'].mean() / SAMPLING_FREQ))
    print('最大サンプル長: {} sample({} sec)'.format(info['len'].max(), info['len'].max() / SAMPLING_FREQ))
    print('最小サンプル長: {} sample({} sec)'.format(info['len'].min(), info['len'].min() / SAMPLING_FREQ))
    print('*' * 10, 'ラベル単位', '*' * 10)

    df = info.groupby('label') \
        .agg(['count', 'mean', 'max', 'min', 'sum']) \
        .droplevel(0, axis=1) \
        .rename({
            'count': 'num_sample',
            'mean': 'len_mean[sec]',
            'max': 'len_max[sec]',
            'min': 'len_min[sec]',
            'sum': 'len_total[sec]'
        }, axis=1)
    df.loc[:, ['len_mean[sec]', 'len_max[sec]', 'len_min[sec]', 'len_total[sec]']] = \
        df.loc[:, ['len_mean[sec]', 'len_max[sec]', 'len_min[sec]', 'len_total[sec]']] / SAMPLING_FREQ

    print(df)


def extract_mfcc(data, n_mfcc=24, sr=16_000):
    results = []

    for d in data:
        r = librosa.feature.mfcc(d, n_mfcc=n_mfcc, sr=sr)
        r = r.T

        results.append(r)

    return results


def pad_seq(data, pad_len):
    return pad_sequences(
        data,
        maxlen=pad_len,
        dtype='float32',
        padding='post'
    )

def get_crop_image(image):

    time_dim, base_dim, _ = image.shape
    crop = np.random.randint(0, time_dim - base_dim)
    image = image[crop:crop+base_dim, :,:]

    return image

def cnn_model(input_shape, num_class, max_layer_num=5):
    model = Sequential()
    min_size = min(input_shape[:2])

    for i in range(max_layer_num):
        if i == 0:
            model.add(Conv2D(64, 3, input_shape=input_shape, padding='same'))
        else:
            model.add(Conv2D(64, 3, padding='same'))

        model.add(Activation('relu'))
        model.add(BatchNormalization())
        model.add(MaxPooling2D(pool_size=(2, 2)))

        min_size //= 2

        if min_size < 2:
            break

    model.add(Flatten())
    model.add(Dense(64))
    model.add(Dropout(rate=0.5))
    model.add(Activation('relu'))
    model.add(Dense(num_class))
    model.add(Activation('softmax'))

    return model


def get_frequency_masking(p=0.5, F=0.2):
    def frequency_masking(input_img):
        _, img_w, _ = input_img.shape
        p_1 = np.random.rand()

        if p_1 > p:
            return input_img

        # frequency masking
        f = np.random.randint(0, int(img_w * F))
        f0 = np.random.randint(0, img_w - f)
        c = input_img.mean()
        input_img[:, f0:f0 + f, :] = c

        return input_img

    return frequency_masking

class TTAGenerator(object):
    def __init__(
        self,
        X_test,
        batch_size
    ):
        self.X_test = X_test
        self.sample_num = X_test.shape[0]
        self.batch_size = batch_size
    def __call__(self):
        while True:
            for start in range(0, self.sample_num, self.batch_size):
                end = min(start + self.batch_size, self.sample_num)
                X_test_batch = self.X_test[start:end]
                yield self.__data_generation(X_test_batch)

    def __data_generation(self, X_test_batch):
        d, _, w, _ = X_test_batch.shape
        X = np.zeros((d, w, w, 1))
        for i in range(d):
            X[i] = get_crop_image(X_test_batch[i])
        return X, None

class MixupGenerator(object):
    def __init__(
        self,
        X_train,
        y_train,
        alpha=0.2,
        batch_size=32,
        datagen=None,
        shuffle=True
    ):
        self.X_train = X_train
        self.y_train = y_train
        self.alpha = alpha
        self.batch_size = batch_size
        self.datagen = datagen
        self.shuffle = shuffle

    def __call__(self):
        while True:
            indices = self.__get_exploration_order()
            n_samples = len(self.X_train)
            itr_num = int(n_samples // (2 * self.batch_size))

            for i in range(itr_num):
                indices_head = indices[
                    2 * i * self.batch_size:(2 * i + 1) * self.batch_size
                ]
                indices_tail = indices[
                    (2 * i + 1) * self.batch_size:(2 * i + 2) * self.batch_size
                ]

                yield self.__data_generation(indices_head, indices_tail)

    def __get_exploration_order(self):
        n_samples = len(self.X_train)
        indices = np.arange(n_samples)

        if self.shuffle:
            np.random.shuffle(indices)

        return indices

    def __data_generation(self, indices_head, indices_tail):
        l = np.random.beta(self.alpha, self.alpha, self.batch_size)
        X_l = l.reshape(self.batch_size, 1, 1, 1)
        y_l = l.reshape(self.batch_size, 1)

        X1_tmp = safe_indexing(self.X_train, indices_head)
        X2_tmp = safe_indexing(self.X_train, indices_tail)
        d, _, w, _ = X1_tmp.shape
        X1 = np.zeros((d, w, w, 1))
        X2 = np.zeros((d, w, w, 1))
        for i in range(self.batch_size):
            X1[i] = get_crop_image(X1_tmp[i])
            X2[i] = get_crop_image(X2_tmp[i])
        X = X1 * X_l + X2 * (1.0 - X_l)

        y1 = safe_indexing(self.y_train, indices_head)
        y2 = safe_indexing(self.y_train, indices_tail)
        y = y1 * y_l + y2 * (1.0 - y_l)

        if self.datagen is not None:
            for i in range(self.batch_size):
                X[i] = self.datagen.random_transform(X[i])
                X[i] = self.datagen.standardize(X[i])

        return X, y


class Model(object):
    def __init__(self, metadata, batch_size=32, patience=100, random_state=0):
        self.metadata = metadata
        self.batch_size = batch_size
        self.patience = patience
        self.random_state = random_state

        self.done_training = False
        self.max_auc = 0
        self.n_iter = 0
        self.not_improve_learning_iter = 0
        self.val_res = None
        self.train_size = 0
        self.val_size = 0
        self.test_size = 0


    def train(self, train_dataset, remaining_time_budget=None):
        if remaining_time_budget <= 0.125 * self.metadata['time_budget']:
            self.done_training = True

            return

        if not hasattr(self, 'train_x'):
            train_x, train_y = train_dataset

            # Describe train data.
            describe(train_x, train_y)

            # fea_x = extract_mfcc(train_x)
            fea_x, train_y = make_cropped_dataset_5sec(train_x, train_y)

            self.max_len = max([len(_) for _ in fea_x])
            print(self.max_len)
            fea_x = pad_seq(fea_x, self.max_len)
            train_x = fea_x[:, :, :, np.newaxis]

            logger.info(f'X.shape={train_x.shape}')

            self.train_x, self.val_x, \
                self.train_y, self.val_y, = train_test_split(
                    train_x,
                    train_y,
                    random_state=self.random_state,
                    shuffle=True,
                    stratify=train_y,
                    train_size=0.9
                )
            self.train_size = self.train_x.shape[0]
            self.val_size = self.val_x.shape[0]
            num_class = self.metadata['class_num']

            self.model = cnn_model((self.train_x.shape[2], self.train_x.shape[2], 1), num_class)

            optimizer = tf.keras.optimizers.SGD(lr=0.01, decay=1e-06)

            self.model.compile(optimizer, 'categorical_crossentropy')

        datagen = ImageDataGenerator(
            preprocessing_function=get_frequency_masking()
        )
        training_generator = MixupGenerator(
            self.train_x,
            self.train_y,
            alpha=0.2,
            batch_size=self.batch_size,
            datagen=datagen
        )()

        self.model.fit_generator(
            training_generator,
            steps_per_epoch=self.train_size // self.batch_size,
            epochs=self.n_iter + 1,
            initial_epoch=self.n_iter,
            shuffle=True,
            verbose=1
        )

        self.n_iter += 1
        self.val_generator = TTAGenerator(self.val_x, batch_size=self.batch_size)()
        self.val_res = self.model.predict_generator(self.val_generator, steps=np.ceil(self.val_size / self.batch_size))

        val_auc = roc_auc_score(self.val_y, self.val_res, average='macro')

        logger.info(f'val_auc={val_auc:.3f}, max_auc={self.max_auc:.3f}')

        if self.max_auc < val_auc:
            self.not_improve_learning_iter = 0
            self.max_auc = val_auc
        else:
            self.not_improve_learning_iter += 1

        if self.not_improve_learning_iter >= self.patience:
            self.done_training = True

    def test(self, test_x, remaining_time_budget=None):
        if not hasattr(self, 'test_x'):
            # fea_x = extract_mfcc(test_x)
            fea_x, _ = make_cropped_dataset_5sec(test_x)
            fea_x = pad_seq(fea_x, self.max_len)

            self.test_x = fea_x[:, :, :, np.newaxis]
            self.test_size = self.test_x.shape[0]

        if self.not_improve_learning_iter == 0:
<<<<<<< HEAD
            self.test_generator = TTAGenerator(self.test_x, batch_size=self.batch_size)()
            self.test_res = self.model.predict_generator(self.test_generator, steps=np.ceil(self.test_size / self.batch_size))
            for _ in range(9):
                self.test_generator = TTAGenerator(self.test_x, batch_size=self.batch_size)()
                self.test_res += self.model.predict_generator(self.test_generator, steps=np.ceil(self.test_size / self.batch_size))
            self.test_res /= 10
        return self.test_res
=======
            self.probas = self.model.predict_proba(self.test_x)

        return self.probas
>>>>>>> 12814375
<|MERGE_RESOLUTION|>--- conflicted
+++ resolved
@@ -458,16 +458,13 @@
             self.test_size = self.test_x.shape[0]
 
         if self.not_improve_learning_iter == 0:
-<<<<<<< HEAD
             self.test_generator = TTAGenerator(self.test_x, batch_size=self.batch_size)()
-            self.test_res = self.model.predict_generator(self.test_generator, steps=np.ceil(self.test_size / self.batch_size))
+            self.probas = self.model.predict_generator(self.test_generator, steps=np.ceil(self.test_size / self.batch_size))
+
             for _ in range(9):
                 self.test_generator = TTAGenerator(self.test_x, batch_size=self.batch_size)()
-                self.test_res += self.model.predict_generator(self.test_generator, steps=np.ceil(self.test_size / self.batch_size))
-            self.test_res /= 10
-        return self.test_res
-=======
-            self.probas = self.model.predict_proba(self.test_x)
-
-        return self.probas
->>>>>>> 12814375
+                self.probas += self.model.predict_generator(self.test_generator, steps=np.ceil(self.test_size / self.batch_size))
+
+            self.probas /= 10
+
+        return self.probas