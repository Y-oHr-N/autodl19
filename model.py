import librosa
import logging
import numpy as np
import tensorflow as tf

from keras.backend.tensorflow_backend import set_session
from sklearn.model_selection import train_test_split
from sklearn.utils.class_weight import compute_class_weight
from tensorflow.python.keras.layers import Activation
from tensorflow.python.keras.layers import BatchNormalization
from tensorflow.python.keras.layers import Conv2D
from tensorflow.python.keras.layers import Dense
from tensorflow.python.keras.layers import Dropout
from tensorflow.python.keras.layers import Flatten
from tensorflow.python.keras.layers import MaxPooling2D
from tensorflow.python.keras.models import Sequential
from tensorflow.python.keras.preprocessing.image import ImageDataGenerator
from tensorflow.python.keras.preprocessing.sequence import pad_sequences

try:
    config = tf.ConfigProto()
except AttributeError:
    config = tf.compat.v1.ConfigProto()

logger = logging.getLogger(__name__)
handler = logging.StreamHandler()

logger.addHandler(handler)
logger.setLevel(logging.INFO)

config.gpu_options.allow_growth = True
config.log_device_placement = False

sess = tf.Session(config=config)

set_session(sess)


def extract_mfcc(data, n_mfcc=24, sr=16_000):
    results = []

    for d in data:
        r = librosa.feature.mfcc(d, n_mfcc=n_mfcc, sr=sr)
        r = r.transpose()

        results.append(r)

    return results


def pad_seq(data, pad_len):
    return pad_sequences(
        data,
        maxlen=pad_len,
        dtype='float32',
        padding='post'
    )


def cnn_model(input_shape, num_class, max_layer_num=5):
    model = Sequential()
    min_size = min(input_shape[:2])

    for i in range(max_layer_num):
        if i == 0:
            model.add(Conv2D(64, 3, input_shape=input_shape, padding='same'))
        else:
            model.add(Conv2D(64, 3, padding='same'))

        model.add(Activation('relu'))
        model.add(BatchNormalization())
        model.add(MaxPooling2D(pool_size=(2, 2)))

        min_size //= 2

        if min_size < 2:
            break

    model.add(Flatten())
    model.add(Dense(64))
    model.add(Dropout(rate=0.5))
    model.add(Activation('relu'))
    model.add(Dense(num_class))
    model.add(Activation('softmax'))

    return model


def get_frequency_masking(p=0.5, F=0.2):
    def frequency_masking(input_img):
        _, img_w, _ = input_img.shape
        p_1 = np.random.rand()

        if p_1 > p:
            return input_img

        # frequency masking
        f = np.random.randint(0, int(img_w * F))
        f0 = np.random.randint(0, img_w - f)
        c = input_img.mean()
        input_img[:, f0:f0 + f, :] = c

        return input_img

    return frequency_masking


class MixupGenerator(object):
    def __init__(
        self,
        X_train,
        y_train,
        alpha=0.2,
        batch_size=32,
        datagen=None,
        shuffle=True
    ):
        self.X_train = X_train
        self.y_train = y_train
        self.alpha = alpha
        self.batch_size = batch_size
        self.datagen = datagen
        self.shuffle = shuffle

        self.sample_num = len(X_train)

    def __call__(self):
        while True:
            indexes = self.__get_exploration_order()
            itr_num = int(len(indexes) // (2 * self.batch_size))

            for i in range(itr_num):
                batch_ids = indexes[
                    2 * i * self.batch_size:2 * (i + 1) * self.batch_size
                ]
                X, y = self.__data_generation(batch_ids)

                yield X, y

    def __get_exploration_order(self):
        indexes = np.arange(self.sample_num)

        if self.shuffle:
            np.random.shuffle(indexes)

        return indexes

    def __data_generation(self, batch_ids):
        _, h, w, c = self.X_train.shape
        l = np.random.beta(self.alpha, self.alpha, self.batch_size)
        X_l = l.reshape(self.batch_size, 1, 1, 1)
        y_l = l.reshape(self.batch_size, 1)

        X1 = self.X_train[batch_ids[:self.batch_size]]
        X2 = self.X_train[batch_ids[self.batch_size:]]
        X = X1 * X_l + X2 * (1 - X_l)

        if self.datagen:
            for i in range(self.batch_size):
                X[i] = self.datagen.random_transform(X[i])
                X[i] = self.datagen.standardize(X[i])

        if isinstance(self.y_train, list):
            y = []

            for y_train_ in self.y_train:
                y1 = y_train_[batch_ids[:self.batch_size]]
                y2 = y_train_[batch_ids[self.batch_size:]]
                y.append(y1 * y_l + y2 * (1 - y_l))

        else:
            y1 = self.y_train[batch_ids[:self.batch_size]]
            y2 = self.y_train[batch_ids[self.batch_size:]]
            y = y1 * y_l + y2 * (1 - y_l)

        return X, y


class Model(object):
    def __init__(self, metadata, random_state=0):
        self.metadata = metadata
        self.random_state = random_state

        self.done_training = False
        self.n_iter = 0

    def train(self, train_dataset, remaining_time_budget=None):
        if remaining_time_budget <= 0.125 * self.metadata['time_budget']:
            self.done_training = True

            return

        if not hasattr(self, 'train_x'):
            train_x, train_y = train_dataset
            fea_x = extract_mfcc(train_x)

            self.max_len = max([len(_) for _ in fea_x])

            fea_x = pad_seq(fea_x, self.max_len)
            train_x = fea_x[:, :, :, np.newaxis]
            train_y = np.argmax(train_y, axis=1)

            logger.info(f'X.shape={train_x.shape}')

            classes = np.unique(train_y)
            class_weight = compute_class_weight('balanced', classes, train_y)

            self.class_weight = dict(zip(classes, class_weight))

            logger.info(f'class_weight={self.class_weight}')

            self.train_x, self.val_x, self.train_y, self.val_y = \
                train_test_split(
                    train_x,
                    train_y,
                    random_state=self.random_state,
                    shuffle=True,
                    train_size=0.9
                )

            num_class = self.metadata['class_num']

            self.model = cnn_model(self.train_x.shape[1:], num_class)

            optimizer = tf.keras.optimizers.SGD(lr=0.01, decay=1e-06)

            self.model.compile(
                loss='categorical_crossentropy',
                optimizer=optimizer,
                metrics=['accuracy']
            )

        callbacks = [
            tf.keras.callbacks.EarlyStopping(monitor='val_loss', patience=10)
        ]
        datagen = ImageDataGenerator(
            preprocessing_function=get_frequency_masking()
        )
        training_generator = MixupGenerator(
            self.train_x,
            self.train_y,
            alpha=0.2,
            batch_size=32,
            datagen=datagen
        )()

        self.model.fit_generator(
<<<<<<< HEAD
            training_generator,
            steps_per_epoch=self.train_x.shape[0] // 32,
=======
            datagen.flow(X, y, batch_size=32),
>>>>>>> e224779f
            callbacks=callbacks,
            class_weight=self.class_weight,
            epochs=self.n_iter + 1,
            initial_epoch=self.n_iter,
            shuffle=True,
            validation_data=(self.val_x, self.val_y),
            verbose=1
        )

        self.n_iter += 1

    def test(self, test_x, remaining_time_budget=None):
        if not hasattr(self, 'test_x'):
            fea_x = extract_mfcc(test_x)
            fea_x = pad_seq(fea_x, self.max_len)

            self.test_x = fea_x[:, :, :, np.newaxis]

        return self.model.predict_proba(self.test_x)<|MERGE_RESOLUTION|>--- conflicted
+++ resolved
@@ -245,12 +245,8 @@
         )()
 
         self.model.fit_generator(
-<<<<<<< HEAD
             training_generator,
             steps_per_epoch=self.train_x.shape[0] // 32,
-=======
-            datagen.flow(X, y, batch_size=32),
->>>>>>> e224779f
             callbacks=callbacks,
             class_weight=self.class_weight,
             epochs=self.n_iter + 1,
