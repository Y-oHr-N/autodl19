--- conflicted
+++ resolved
@@ -22,6 +22,7 @@
     def __init__(self, info, test_timestamp, pred_timestamp):
         self.info = info
         self.label = info["label"]
+        self.primary_id = info["primary_id"]
         self.categorical_cols = [
             col for col, types in info["schema"].items() if types == "str"
         ]
@@ -33,18 +34,14 @@
         self.time_cols = [info["primary_timestamp"]]
         self.update_interval = int(len(pred_timestamp) / 5)
         self.n_predict = 0
-<<<<<<< HEAD
         self.shift_range = get_time_shift_range(
-            self.pred_timestamp,
-            self.primary_timestamp
+            pred_timestamp,
+            info["primary_timestamp"]
         )
         self.pred_time_diff = get_pred_time_diff(
-            self.pred_timestamp,
-            self.primary_timestamp
+            pred_timestamp,
+            info["primary_timestamp"]
         )
-        print(f"Finish init\n")
-=======
->>>>>>> 55579d48
 
     def train(self, train_data, time_info):
         self.astype_ = Astype(
@@ -52,41 +49,15 @@
             numerical_cols=self.numerical_cols,
             time_cols=self.time_cols,
         )
-<<<<<<< HEAD
-        X = self.type_adapter.fit_transform(X)
-
-        profiler = Profiler()
-
-        profiler.fit(X, y)
-
-        # Clip numerical features
-        if len(self.dtype_cols["num"]) > 0:
-            self.clipped_features = ClippedFeatures()
-
-            X.loc[:, self.dtype_cols["num"]] = self.clipped_features.fit_transform(
-                X.loc[:, self.dtype_cols["num"]]
-            )
+        self.clipped_features_ = ClippedFeatures()
         self.target_shift_features = TargetShiftFeatures(
             shift_range=self.shift_range,
             pred_time_diff=self.pred_time_diff,
             primary_id=self.primary_id,
-            time_col=self.primary_timestamp,
+            time_col=self.time_cols[0],
         )
-        self.target_shift_features.fit(X, y)
-        X = self.target_shift_features.transform(X, istrain=True)
-        # parse time feature
-        self.calendar_features = CalendarFeatures(dtype="float32", encode=True)
-        time_fea = self.calendar_features.fit_transform(X[[self.primary_timestamp]])
-
-        X.drop(self.primary_timestamp, axis=1, inplace=True)
-        X = pd.concat([X, time_fea], axis=1)
-
-        self.sfm_ = ModifiedSelectFromModel(
-=======
-        self.clipped_features_ = ClippedFeatures()
         self.calendar_features_ = CalendarFeatures(dtype="float32", encode=True)
         self.selector_ = ModifiedSelectFromModel(
->>>>>>> 55579d48
             lgb.LGBMRegressor(importance_type="gain", random_state=0), threshold=1e-06
         )
         self.model_ = LGBMRegressor()
@@ -100,6 +71,10 @@
             X[self.numerical_cols] = self.clipped_features_.fit_transform(
                 X[self.numerical_cols]
             )
+
+        self.target_shift_features.fit(X, y)
+
+        X = self.target_shift_features.transform(X, istrain=True)
 
         Xt = self.calendar_features_.fit_transform(X[self.time_cols])
         X = X.drop(columns=self.time_cols)
@@ -117,30 +92,22 @@
             X[self.numerical_cols] = self.clipped_features_.transform(
                 X[self.numerical_cols]
             )
-<<<<<<< HEAD
+
         X_new = new_history
         y_new = X_new.pop(self.label)
+
         self.target_shift_features.update(X_new, y_new)
+
         del X_new, y_new
-        pred_record = self.target_shift_features.transform(pred_record, istrain=False)
-        # parse time feature
-        time_fea = self.calendar_features.transform(
-            pred_record[[self.primary_timestamp]]
-        )
 
-        pred_record.drop(self.primary_timestamp, axis=1, inplace=True)
-        pred_record = pd.concat([pred_record, time_fea], axis=1)
-=======
+        X = self.target_shift_features.transform(X, istrain=False)
 
         Xt = self.calendar_features_.transform(X[self.time_cols])
         X = X.drop(columns=self.time_cols)
         X = pd.concat([X, Xt], axis=1)
         X = self.selector_.transform(X)
->>>>>>> 55579d48
 
         y_pred = self.model_.predict(X)
-
-        self.n_predict += 1
 
         self.n_predict += 1
 
