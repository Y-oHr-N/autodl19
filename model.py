import os
os.system('pip3 install -q dcase_util')

import dcase_util
import librosa
import logging
import numpy as np
import tensorflow as tf

from keras.backend.tensorflow_backend import set_session
from sklearn.metrics import roc_auc_score
from sklearn.model_selection import train_test_split
from sklearn.utils.class_weight import compute_sample_weight
from sklearn.utils import safe_indexing
from tensorflow.python.keras.layers import Activation
from tensorflow.python.keras.layers import BatchNormalization
from tensorflow.python.keras.layers import Conv2D
from tensorflow.python.keras.layers import Dense
from tensorflow.python.keras.layers import Dropout
from tensorflow.python.keras.layers import Flatten
from tensorflow.python.keras.layers import MaxPooling2D
from tensorflow.python.keras.models import Sequential
from tensorflow.python.keras.preprocessing.image import ImageDataGenerator
from tensorflow.python.keras.preprocessing.sequence import pad_sequences

import utils

try:
    config = tf.ConfigProto()
except AttributeError:
    config = tf.compat.v1.ConfigProto()

logger = logging.getLogger(__name__)
handler = logging.StreamHandler()

logger.addHandler(handler)
logger.setLevel(logging.INFO)

<<<<<<< HEAD
config.gpu_options.allow_growth = False
config.log_device_placement = True
=======
config.gpu_options.allow_growth = True
config.log_device_placement = False

>>>>>>> 9d8cd9b9
sess = tf.Session(config=config)

set_session(sess)


def extract_mfcc(data, n_mfcc=24, sr=16_000):
    results = []

    for d in data:
        r = librosa.feature.mfcc(d, n_mfcc=n_mfcc, sr=sr)
        r = r.transpose()

        results.append(r)

    return results


def extract_logmel(data, sr=16_000):
    results = []

    mel_extractor = dcase_util.features.MelExtractor(
        n_mels=64,
        win_length_samples=2048,
        hop_length_samples=512,
        # win_length_seconds=0.04,
        # hop_length_seconds=0.02,
        fs=sr
    )

    for d in data:
        r = mel_extractor(d)  # n_bin x len
        r = r.transpose()  # len x n_bin

        results.append(r)

    return results


def pad_seq(data, pad_len):
    return pad_sequences(
        data,
        maxlen=pad_len,
        dtype='float32',
        padding='post'
    )


def cnn_model(input_shape, num_class, max_layer_num=5):
    model = Sequential()
    min_size = min(input_shape[:2])

    for i in range(max_layer_num):
        if i == 0:
            model.add(Conv2D(64, 3, input_shape=input_shape, padding='same'))
        else:
            model.add(Conv2D(64, 3, padding='same'))

        model.add(Activation('relu'))
        model.add(BatchNormalization())
        model.add(MaxPooling2D(pool_size=(2, 2)))

        min_size //= 2

        if min_size < 2:
            break

    model.add(Flatten())
    model.add(Dense(64))
    model.add(Dropout(rate=0.5))
    model.add(Activation('relu'))
    model.add(Dense(num_class))
    model.add(Activation('softmax'))

    return model


def get_frequency_masking(p=0.5, F=0.2):
    def frequency_masking(input_img):
        _, img_w, _ = input_img.shape
        p_1 = np.random.rand()

        if p_1 > p:
            return input_img

        # frequency masking
        f = np.random.randint(0, int(img_w * F))
        f0 = np.random.randint(0, img_w - f)
        c = input_img.mean()
        input_img[:, f0:f0 + f, :] = c

        return input_img

    return frequency_masking


class MixupGenerator(object):
    def __init__(
        self,
        X_train,
        y_train,
        # sample_weight=None,
        alpha=0.2,
        batch_size=32,
        datagen=None,
        shuffle=True
    ):
        self.X_train = X_train
        self.y_train = y_train
        # self.sample_weight = sample_weight
        self.alpha = alpha
        self.batch_size = batch_size
        self.datagen = datagen
        self.shuffle = shuffle

        self.sample_num = len(X_train)

    def __call__(self):
        while True:
            indices = self.__get_exploration_order()
            itr_num = int(self.sample_num // (2 * self.batch_size))

            for i in range(itr_num):
                indices_head = indices[
                    2 * i * self.batch_size:(2 * i + 1) * self.batch_size
                ]
                indices_tail = indices[
                    (2 * i + 1) * self.batch_size:(2 * i + 2) * self.batch_size
                ]

                yield self.__data_generation(indices_head, indices_tail)

    def __get_exploration_order(self):
        indices = np.arange(self.sample_num)

        if self.shuffle:
            np.random.shuffle(indices)

        return indices

    def __data_generation(self, indices_head, indices_tail):
        l = np.random.beta(self.alpha, self.alpha, self.batch_size)
        X_l = l.reshape(self.batch_size, 1, 1, 1)
        y_l = l.reshape(self.batch_size, 1)

        X1 = safe_indexing(self.X_train, indices_head)
        X2 = safe_indexing(self.X_train, indices_tail)
        X = X1 * X_l + X2 * (1.0 - X_l)

        y1 = safe_indexing(self.y_train, indices_head)
        y2 = safe_indexing(self.y_train, indices_tail)
        y = y1 * y_l + y2 * (1.0 - y_l)

        # sample_weight1 = safe_indexing(self.sample_weight, indices_head)
        # sample_weight2 = safe_indexing(self.sample_weight, indices_tail)
        # sample_weight = sample_weight1 * l + sample_weight2 * (1.0 - l)

        if self.datagen is not None:
            for i in range(self.batch_size):
                X[i] = self.datagen.random_transform(X[i])
                X[i] = self.datagen.standardize(X[i])

        # return X, y, sample_weight
        return X, y


class Model(object):
    def __init__(self, metadata, batch_size=32, patience=100, random_state=0):
        self.metadata = metadata
        self.batch_size = batch_size
        self.patience = patience
        self.random_state = random_state

        self.done_training = False
        self.max_auc = 0
        self.n_iter = 0
        self.not_improve_learning_iter = 0
        self.val_res = None

    def train(self, train_dataset, remaining_time_budget=None):
        if remaining_time_budget <= 0.125 * self.metadata['time_budget']:
            self.done_training = True

<<<<<<< HEAD
        # fea_x = extract_logmel(train_x)
        fea_x, y = utils.make_cropped_dataset_5sec(train_x, train_y)
        self.max_len = max([len(_) for _ in fea_x])
        print(self.max_len)
        # padding不要だけど残しておく(sequenceへの変換のため？)
        fea_x = pad_seq(fea_x, self.max_len)
        num_class = self.metadata['class_num']
        X = fea_x[:, :, :, np.newaxis]
        # y = train_y
        self.model = cnn_model(X.shape[1:], num_class)
=======
            return

        if not hasattr(self, 'train_x'):
            train_x, train_y = train_dataset
            fea_x = extract_mfcc(train_x)

            self.max_len = max([len(_) for _ in fea_x])
>>>>>>> 9d8cd9b9

            fea_x = pad_seq(fea_x, self.max_len)
            train_x = fea_x[:, :, :, np.newaxis]
            # sample_weight = compute_sample_weight('balanced', train_y)

            logger.info(f'X.shape={train_x.shape}')

            self.train_x, self.val_x, \
                self.train_y, self.val_y, = train_test_split(
                # self.sample_weight, _ = train_test_split(
                    train_x,
                    train_y,
                    # sample_weight,
                    random_state=self.random_state,
                    shuffle=True,
                    stratify=train_y,
                    train_size=0.9
                )

            num_class = self.metadata['class_num']

            self.model = cnn_model(self.train_x.shape[1:], num_class)

            optimizer = tf.keras.optimizers.SGD(lr=0.01, decay=1e-06)

            self.model.compile(
                loss='categorical_crossentropy',
                optimizer=optimizer,
                metrics=['accuracy']
            )

        datagen = ImageDataGenerator(
            preprocessing_function=get_frequency_masking()
        )
        training_generator = MixupGenerator(
            self.train_x,
            self.train_y,
            # self.sample_weight,
            alpha=0.2,
            batch_size=self.batch_size,
            datagen=datagen
        )()

        self.model.fit_generator(
            training_generator,
            steps_per_epoch=self.train_x.shape[0] // self.batch_size,
            epochs=self.n_iter + 1,
            initial_epoch=self.n_iter,
            shuffle=True,
            verbose=1
        )

        self.n_iter += 1

        self.val_res = self.model.predict_proba(self.val_x)

        val_auc = roc_auc_score(self.val_y, self.val_res, average='macro')

        logger.info(f'val_auc={val_auc:.3f}, max_auc={self.max_auc:.3f}')

        if self.max_auc < val_auc:
            self.not_improve_learning_iter = 0
            self.max_auc = val_auc
        else:
            self.not_improve_learning_iter += 1

        if self.not_improve_learning_iter >= self.patience:
            self.done_training = True

    def test(self, test_x, remaining_time_budget=None):
<<<<<<< HEAD
        fea_x = extract_logmel(test_x)
        fea_x = pad_seq(fea_x, self.max_len)
        test_x = fea_x[:, :, :, np.newaxis]
=======
        if not hasattr(self, 'test_x'):
            fea_x = extract_mfcc(test_x)
            fea_x = pad_seq(fea_x, self.max_len)

            self.test_x = fea_x[:, :, :, np.newaxis]

        if self.not_improve_learning_iter == 0:
            self.test_res = self.model.predict_proba(self.test_x)
>>>>>>> 9d8cd9b9

        return self.test_res<|MERGE_RESOLUTION|>--- conflicted
+++ resolved
@@ -36,14 +36,9 @@
 logger.addHandler(handler)
 logger.setLevel(logging.INFO)
 
-<<<<<<< HEAD
-config.gpu_options.allow_growth = False
-config.log_device_placement = True
-=======
 config.gpu_options.allow_growth = True
 config.log_device_placement = False
 
->>>>>>> 9d8cd9b9
 sess = tf.Session(config=config)
 
 set_session(sess)
@@ -226,26 +221,14 @@
         if remaining_time_budget <= 0.125 * self.metadata['time_budget']:
             self.done_training = True
 
-<<<<<<< HEAD
-        # fea_x = extract_logmel(train_x)
-        fea_x, y = utils.make_cropped_dataset_5sec(train_x, train_y)
-        self.max_len = max([len(_) for _ in fea_x])
-        print(self.max_len)
-        # padding不要だけど残しておく(sequenceへの変換のため？)
-        fea_x = pad_seq(fea_x, self.max_len)
-        num_class = self.metadata['class_num']
-        X = fea_x[:, :, :, np.newaxis]
-        # y = train_y
-        self.model = cnn_model(X.shape[1:], num_class)
-=======
             return
 
         if not hasattr(self, 'train_x'):
             train_x, train_y = train_dataset
-            fea_x = extract_mfcc(train_x)
+            # fea_x = extract_mfcc(train_x)
+            fea_x, train_y = utils.make_cropped_dataset_5sec(train_x, train_y)
 
             self.max_len = max([len(_) for _ in fea_x])
->>>>>>> 9d8cd9b9
 
             fea_x = pad_seq(fea_x, self.max_len)
             train_x = fea_x[:, :, :, np.newaxis]
@@ -316,19 +299,14 @@
             self.done_training = True
 
     def test(self, test_x, remaining_time_budget=None):
-<<<<<<< HEAD
-        fea_x = extract_logmel(test_x)
-        fea_x = pad_seq(fea_x, self.max_len)
-        test_x = fea_x[:, :, :, np.newaxis]
-=======
         if not hasattr(self, 'test_x'):
-            fea_x = extract_mfcc(test_x)
+            # fea_x = extract_mfcc(test_x)
+            fea_x, _ = utils.make_cropped_dataset_5sec(test_x)
             fea_x = pad_seq(fea_x, self.max_len)
 
             self.test_x = fea_x[:, :, :, np.newaxis]
 
         if self.not_improve_learning_iter == 0:
             self.test_res = self.model.predict_proba(self.test_x)
->>>>>>> 9d8cd9b9
 
         return self.test_res