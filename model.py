--- conflicted
+++ resolved
@@ -11,11 +11,8 @@
 from preprocessing import CalendarFeatures
 from preprocessing import ClippedFeatures
 from preprocessing import TypeAdapter
-<<<<<<< HEAD
+from preprocessing import ModifiedSelectFromModel
 from preprocessing import Profiler
-=======
-from preprocessing import ModifiedSelectFromModel
->>>>>>> e392695f
 
 
 class Model:
