--- conflicted
+++ resolved
@@ -99,7 +99,7 @@
     base_dir = os.path.dirname(os.path.abspath(__file__))
     filename = os.path.join(base_dir, 'ckpt/ckpt01/data01.ckpt')
     #[100,7,3,20,10]
-    model = make_cnn_model(input_shape, n_classes=100, max_layer_num=5)
+    model = make_model(input_shape, n_classes=100, max_layer_num=5)
     optimizer = tf.keras.optimizers.SGD(decay=1e-06)
 
     model.compile(optimizer, 'categorical_crossentropy')
@@ -280,6 +280,8 @@
                 )
             ) / np.std(X_train, axis=(1, 2, 3), keepdims=True)
 
+            logger.info(f'X.shape={X_train.shape}')
+
             self.X_train, self.X_valid, \
                 self.y_train, self.y_valid = train_test_split(
                     X_train,
@@ -289,23 +291,12 @@
                     stratify=y_train,
                     train_size=self.valid_size
                 )
-<<<<<<< HEAD
-            self.train_size, _, w, _ = self.train_x.shape
-            self.valid_size, _, _, _ = self.valid_x.shape
-
-            logger.info(f'X.shape={train_x.shape}')
-
-            self.model = make_cnn_model_restart((w, w, 1), self.metadata['class_num'])
-
-            optimizer = tf.keras.optimizers.SGD(decay=1e-06)
-
-            self.model.compile(optimizer, 'categorical_crossentropy')
-=======
             self.train_size, _, w, _ = self.X_train.shape
 
-            logger.info(f'X.shape={X_train.shape}')
-
-            self.model = make_model((w, w, 1), self.metadata['class_num'])
+            self.model = make_cnn_model_restart(
+                (w, w, 1),
+                self.metadata['class_num']
+            )
             self.max_score = 0
             self.n_iter = 0
 
@@ -321,7 +312,6 @@
             self.X_valid,
             batch_size=self.batch_size
         )
->>>>>>> dccb45c0
 
         while True:
             elapsed_time = time.perf_counter() - start_time
