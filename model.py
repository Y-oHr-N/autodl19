--- conflicted
+++ resolved
@@ -93,28 +93,18 @@
 
         X_new = new_history
         y_new = X_new.pop(self.label)
-<<<<<<< HEAD
-        X_new = self.type_adapter.transform(X_new)
-=======
-
->>>>>>> 6064ad75
+        X_new = self.astype_.transform(X_new)
         self.target_shift_features.update(X_new, y_new)
 
         del X_new, y_new
 
         X = self.target_shift_features.transform(X, istrain=False)
 
-<<<<<<< HEAD
-        pred_record = self.sfm_.transform(pred_record)
-        predictions = self.lgb_model.predict(pred_record)
-=======
         Xt = self.calendar_features_.transform(X[self.time_cols])
         X = X.drop(columns=self.time_cols)
         X = pd.concat([X, Xt], axis=1)
         X = self.selector_.transform(X)
-
         y_pred = self.model_.predict(X)
->>>>>>> 6064ad75
 
         self.n_predict += 1
 
