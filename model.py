import os
from typing import Any
from typing import Dict

os.system("pip3 install imbalanced-learn")
os.system("pip3 install lightgbm")
os.system("pip3 install optuna")
os.system("pip3 install pandas==0.24.2")

import copy
import pandas as pd

from sklearn.base import BaseEstimator
from sklearn.base import MetaEstimatorMixin

from automllib.constants import MAIN_TABLE_NAME
from automllib.merge import Config
from automllib.merge import merge_table
from automllib.preprocessing import clean_df
from automllib.preprocessing import clean_tables
from automllib.preprocessing import feature_engineer
<<<<<<< HEAD
from automllib.preprocessing import delete_columns
=======
from automllib.train import resample
>>>>>>> d518412f
from automllib.train import train
from automllib.utils import timeit


class Model(BaseEstimator, MetaEstimatorMixin):
    def __init__(self, info: Dict[str, Any]) -> None:
        self.info = info

    @timeit
    def fit(
        self,
        Xs: Dict[str, pd.DataFrame],
        y: pd.Series,
        time_ramain: float
    ) -> 'Model':
        self.config_ = Config(self.info)
        self.tables_ = copy.deepcopy(Xs)

        clean_tables(Xs)

        X = merge_table(Xs, self.config_)
<<<<<<< HEAD
        clean_df(X)
        delete_columns(X)
        self.estimator_ = train(X, y)
=======
        X, y = resample(X, y, random_state=0)

        clean_df(X)
        feature_engineer(X, self.config_)

        self.estimator_ = train(X, y, n_jobs=-1, n_trials=16, random_state=0)
>>>>>>> d518412f

        return self

    @timeit
    def predict(self, X_test: pd.DataFrame, time_remain: float) -> pd.Series:
        Xs = self.tables_
        main_table = Xs[MAIN_TABLE_NAME]
        main_table = pd.concat([main_table, X_test], keys=['train', 'test'])
        main_table.index = main_table.index.map(lambda x: f'{x[0]}_{x[1]}')
        Xs[MAIN_TABLE_NAME] = main_table

        clean_tables(Xs)

        X = merge_table(Xs, self.config_)

        clean_df(X)
        feature_engineer(X, self.config_)

        X = X[X.index.str.startswith('test')]
        X.index = X.index.map(lambda x: int(x.split('_')[1]))

        X.sort_index(inplace=True)

        result = self.estimator_.predict_proba(X)

        return pd.Series(result[:, 1])<|MERGE_RESOLUTION|>--- conflicted
+++ resolved
@@ -19,11 +19,6 @@
 from automllib.preprocessing import clean_df
 from automllib.preprocessing import clean_tables
 from automllib.preprocessing import feature_engineer
-<<<<<<< HEAD
-from automllib.preprocessing import delete_columns
-=======
-from automllib.train import resample
->>>>>>> d518412f
 from automllib.train import train
 from automllib.utils import timeit
 
@@ -45,18 +40,11 @@
         clean_tables(Xs)
 
         X = merge_table(Xs, self.config_)
-<<<<<<< HEAD
-        clean_df(X)
-        delete_columns(X)
-        self.estimator_ = train(X, y)
-=======
-        X, y = resample(X, y, random_state=0)
 
         clean_df(X)
         feature_engineer(X, self.config_)
 
-        self.estimator_ = train(X, y, n_jobs=-1, n_trials=16, random_state=0)
->>>>>>> d518412f
+        self.estimator_ = train(X, y)
 
         return self
 
