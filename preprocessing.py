from typing import Any
from typing import Dict
from typing import List
from typing import Optional
from typing import Union

import numpy as np
import pandas as pd

from sklearn.base import BaseEstimator
from sklearn.base import clone
from sklearn.base import TransformerMixin

try:  # scikit-learn<=0.21
    from sklearn.feature_selection.from_model import _calculate_threshold
    from sklearn.feature_selection.from_model import _get_feature_importances
except ImportError:
    from sklearn.feature_selection._from_model import _calculate_threshold
    from sklearn.feature_selection._from_model import _get_feature_importances


class TypeAdapter(BaseEstimator, TransformerMixin):
    def __init__(
        self,
        categorical_cols: pd.Series,
        numerical_cols: pd.Series,
        time_cols: pd.Series,
    ) -> None:
        self.categorical_cols = categorical_cols
        self.numerical_cols = numerical_cols
        self.time_cols = time_cols

    def fit(self, X: pd.DataFrame, y: Optional[pd.Series] = None) -> "TypeAdapter":
        return self

    def transform(self, X: pd.DataFrame) -> pd.DataFrame:
        X = pd.DataFrame(X)
        Xt = X.copy()

        for key in Xt:
            if key in self.categorical_cols:
                Xt[key] = Xt[key].astype("category")
            elif key in self.numerical_cols:
                Xt[key] = Xt[key].astype("float32")
            elif key in self.time_cols:
                Xt[key] = pd.to_datetime(Xt[key], unit="s")

        return Xt


class CalendarFeatures(BaseEstimator, TransformerMixin):
    def __init__(self, dtype: str = "float32", encode: bool = False) -> None:
        self.dtype = dtype
        self.encode = encode

    def fit(self, X: pd.DataFrame, y: Optional[pd.Series] = None) -> "CalendarFeatures":
        X = pd.DataFrame(X)

        secondsinminute = 60.0
        secondsinhour = 60.0 * secondsinminute
        secondsinday = 24.0 * secondsinhour
        secondsinweekday = 7.0 * secondsinday
        secondsinmonth = 30.4167 * secondsinday
        secondsinyear = 12.0 * secondsinmonth

        self.attributes_: Dict[str, List[str]] = {}

        for col in X:
            s = X[col]
            duration = s.max() - s.min()
            duration = duration.total_seconds()
            attrs = []

            if duration >= 2.0 * secondsinyear:
                if s.dt.dayofyear.nunique() > 1:
                    attrs.append("dayofyear")
                # if s.dt.weekofyear.nunique() > 1:
                #     attrs.append("weekofyear")
                # if s.dt.quarter.nunique() > 1:
                #     attrs.append("quarter")
                # if s.dt.month.nunique() > 1:
                #     attrs.append("month")
            if duration >= 2.0 * secondsinmonth and s.dt.day.nunique() > 1:
                attrs.append("day")
            if duration >= 2.0 * secondsinweekday and s.dt.weekday.nunique() > 1:
                attrs.append("weekday")
            if duration >= 2.0 * secondsinday and s.dt.hour.nunique() > 1:
                attrs.append("hour")
            # if duration >= 2.0 * secondsinhour and s.dt.minute.nunique() > 1:
            #     attrs.append("minute")
            # if duration >= 2.0 * secondsinminute and s.dt.second.nunique() > 1:
            #     attrs.append("second")

            self.attributes_[col] = attrs

        return self

    def transform(self, X: pd.DataFrame) -> pd.DataFrame:
        X = pd.DataFrame(X)
        Xt = pd.DataFrame()

        for col in X:
            s = X[col]

            unixtime = 1e-09 * s.astype("int64")
            unixtime = unixtime.astype(self.dtype)

            Xt[col] = unixtime

            for attr in self.attributes_[col]:
                x = getattr(s.dt, attr)

                if not self.encode:
                    x = x.astype("category")

                    Xt["{}_{}".format(col, attr)] = x

                    continue

                if attr == "dayofyear":
                    period = np.where(s.dt.is_leap_year, 366.0, 365.0)
<<<<<<< HEAD
                # if attr == "weekofyear":
                #     period = 52.1429
                # elif attr == "quarter":
                #     period = 4.0
                # elif attr == "month":
                #     period = 12.0
=======
                elif attr == "weekofyear":
                    period = 52.1429
                elif attr == "quarter":
                    period = 4.0
                elif attr == "month":
                    period = 12.0
>>>>>>> 4f92d1f7
                elif attr == "day":
                    period = s.dt.daysinmonth
                elif attr == "weekday":
                    period = 7.0
                elif attr == "hour":
                    x += s.dt.minute / 60.0 + s.dt.second / 60.0
                    period = 24.0
                elif attr in ["minute", "second"]:
                    period = 60.0

                theta = 2.0 * np.pi * x / period
                sin_theta = np.sin(theta)
                sin_theta = sin_theta.astype(self.dtype)
                cos_theta = np.cos(theta)
                cos_theta = cos_theta.astype(self.dtype)

                Xt["{}_{}_sin".format(col, attr)] = sin_theta
                Xt["{}_{}_cos".format(col, attr)] = cos_theta

        return Xt


class ClippedFeatures(BaseEstimator, TransformerMixin):
    def __init__(self, high: float = 99.0, low: float = 1.0) -> None:
        self.high = high
        self.low = low

    def fit(self, X: pd.DataFrame, y: Optional[pd.Series] = None) -> "ClippedFeatures":
        self.data_min_, self.data_max_ = np.nanpercentile(
            X, [self.low, self.high], axis=0
        )

        return self

    def transform(self, X: pd.DataFrame) -> pd.DataFrame:
        X = pd.DataFrame(X)

        return X.clip(self.data_min_, self.data_max_, axis=1)


class ModifiedSelectFromModel(BaseEstimator, TransformerMixin):
    def __init__(
        self, estimator: BaseEstimator, threshold: Optional[Union[float, str]] = None
    ) -> None:
        self.estimator = estimator
        self.threshold = threshold

    def fit(
        self, X: pd.DataFrame, y: Optional[pd.Series] = None, **fit_params: Any
    ) -> "ModifiedSelectFromModel":
        self.estimator_ = clone(self.estimator)

        self.estimator_.fit(X, y, **fit_params)

        return self

    def transform(self, X: pd.DataFrame) -> pd.DataFrame:
        X = pd.DataFrame(X)

        feature_importances = _get_feature_importances(self.estimator_)
        threshold = _calculate_threshold(
            self.estimator_, feature_importances, self.threshold
        )
        cols = feature_importances >= threshold

        return X.loc[:, cols]<|MERGE_RESOLUTION|>--- conflicted
+++ resolved
@@ -119,21 +119,12 @@
 
                 if attr == "dayofyear":
                     period = np.where(s.dt.is_leap_year, 366.0, 365.0)
-<<<<<<< HEAD
-                # if attr == "weekofyear":
-                #     period = 52.1429
-                # elif attr == "quarter":
-                #     period = 4.0
-                # elif attr == "month":
-                #     period = 12.0
-=======
                 elif attr == "weekofyear":
                     period = 52.1429
                 elif attr == "quarter":
                     period = 4.0
                 elif attr == "month":
                     period = 12.0
->>>>>>> 4f92d1f7
                 elif attr == "day":
                     period = s.dt.daysinmonth
                 elif attr == "weekday":
