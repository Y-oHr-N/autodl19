import logging

from typing import Any
from typing import Dict
from typing import List
from typing import Optional
from typing import Union

import numpy as np
import pandas as pd

from sklearn.base import BaseEstimator
from sklearn.base import clone
from sklearn.base import TransformerMixin
import datetime

try:  # scikit-learn<=0.21
    from sklearn.feature_selection.from_model import _calculate_threshold
    from sklearn.feature_selection.from_model import _get_feature_importances
except ImportError:
    from sklearn.feature_selection._from_model import _calculate_threshold
    from sklearn.feature_selection._from_model import _get_feature_importances

logger = logging.getLogger(__name__)
handler = logging.StreamHandler()

logger.addHandler(handler)

logger.setLevel(logging.INFO)


class Astype(BaseEstimator, TransformerMixin):
    def __init__(self, categorical_cols: List[str], numerical_cols: List[str]) -> None:
        self.categorical_cols = categorical_cols
        self.numerical_cols = numerical_cols

    def fit(self, X: pd.DataFrame, y: Optional[pd.Series] = None) -> "Astype":
        return self

    def transform(self, X: pd.DataFrame) -> pd.DataFrame:
        X = pd.DataFrame(X)

        Xt = X.copy()
        Xt[self.categorical_cols] = Xt[self.categorical_cols].astype("category")
        Xt[self.numerical_cols] = Xt[self.numerical_cols].astype("float32")

        return Xt


class CalendarFeatures(BaseEstimator, TransformerMixin):
    def __init__(self, dtype: str = "float32", encode: bool = False) -> None:
        self.dtype = dtype
        self.encode = encode

    def fit(self, X: pd.DataFrame, y: Optional[pd.Series] = None) -> "CalendarFeatures":
        X = pd.DataFrame(X)

        secondsinminute = 60.0
        secondsinhour = 60.0 * secondsinminute
        secondsinday = 24.0 * secondsinhour
        secondsinweekday = 7.0 * secondsinday
        secondsinmonth = 30.4167 * secondsinday
        secondsinyear = 12.0 * secondsinmonth

        self.attributes_: Dict[str, List[str]] = {}

        for col in X:
            s = X[col]
            duration = s.max() - s.min()
            duration = duration.total_seconds()
            attrs = []

            if duration >= 2.0 * secondsinyear:
                # if s.dt.dayofyear.nunique() > 1:
                #     attrs.append("dayofyear")
                # if s.dt.weekofyear.nunique() > 1:
                #     attrs.append("weekofyear")
                # if s.dt.quarter.nunique() > 1:
                #     attrs.append("quarter")
                if s.dt.month.nunique() > 1:
                    attrs.append("month")
            if duration >= 2.0 * secondsinmonth and s.dt.day.nunique() > 1:
                attrs.append("day")
            if duration >= 2.0 * secondsinweekday and s.dt.weekday.nunique() > 1:
                attrs.append("weekday")
            if duration >= 2.0 * secondsinday and s.dt.hour.nunique() > 1:
                attrs.append("hour")
            # if duration >= 2.0 * secondsinhour and s.dt.minute.nunique() > 1:
            #     attrs.append("minute")
            # if duration >= 2.0 * secondsinminute and s.dt.second.nunique() > 1:
            #     attrs.append("second")

            self.attributes_[col] = attrs

        return self

    def transform(self, X: pd.DataFrame) -> pd.DataFrame:
        X = pd.DataFrame(X)
        Xt = pd.DataFrame()

        for col in X:
            s = X[col]

            unixtime = 1e-09 * s.astype("int64")
            unixtime = unixtime.astype(self.dtype)

            Xt[col] = unixtime

            for attr in self.attributes_[col]:
                x = getattr(s.dt, attr)

                if not self.encode:
                    x = x.astype("category")

                    Xt["{}_{}".format(col, attr)] = x

                    continue

                if attr == "dayofyear":
                    period = np.where(s.dt.is_leap_year, 366.0, 365.0)
                elif attr == "weekofyear":
                    period = 52.1429
                elif attr == "quarter":
                    period = 4.0
                elif attr == "month":
                    period = 12.0
                elif attr == "day":
                    period = s.dt.daysinmonth
                elif attr == "weekday":
                    period = 7.0
                elif attr == "hour":
                    x += s.dt.minute / 60.0 + s.dt.second / 60.0
                    period = 24.0
                elif attr in ["minute", "second"]:
                    period = 60.0

                theta = 2.0 * np.pi * x / period
                sin_theta = np.sin(theta)
                sin_theta = sin_theta.astype(self.dtype)
                cos_theta = np.cos(theta)
                cos_theta = cos_theta.astype(self.dtype)

                Xt["{}_{}_sin".format(col, attr)] = sin_theta
                Xt["{}_{}_cos".format(col, attr)] = cos_theta

        return Xt


class ClippedFeatures(BaseEstimator, TransformerMixin):
    def __init__(self, high: float = 99.0, low: float = 1.0) -> None:
        self.high = high
        self.low = low

    def fit(self, X: pd.DataFrame, y: Optional[pd.Series] = None) -> "ClippedFeatures":
        self.data_min_, self.data_max_ = np.nanpercentile(
            X, [self.low, self.high], axis=0
        )

        return self

    def transform(self, X: pd.DataFrame) -> pd.DataFrame:
        X = pd.DataFrame(X)

        return X.clip(self.data_min_, self.data_max_, axis=1)


class ModifiedSelectFromModel(BaseEstimator, TransformerMixin):
    def __init__(
        self, estimator: BaseEstimator, threshold: Optional[Union[float, str]] = None
    ) -> None:
        self.estimator = estimator
        self.threshold = threshold

    def fit(
        self, X: pd.DataFrame, y: Optional[pd.Series] = None, **fit_params: Any
    ) -> "ModifiedSelectFromModel":
        self.estimator_ = clone(self.estimator)

        self.estimator_.fit(X, y, **fit_params)

        return self

    def transform(self, X: pd.DataFrame) -> pd.DataFrame:
        X = pd.DataFrame(X)

        feature_importances = _get_feature_importances(self.estimator_)
        threshold = _calculate_threshold(
            self.estimator_, feature_importances, self.threshold
        )
        cols = feature_importances >= threshold

        return X.loc[:, cols]


<<<<<<< HEAD
class TargetShiftFeatures(BaseEstimator, TransformerMixin):
    def __init__(
        self,
        shift_range: List[int] = [1],
        pred_time_diff: int = 0,
        primary_id: List[str] = None,
        time_col: str = None,
    ) -> None:
        self.shift_range = shift_range
        self.pred_time_diff = pred_time_diff
        self.primary_id = primary_id
        self.time_col = time_col
        self.time_delta = datetime.timedelta(
            seconds=max(self.shift_range) * self.pred_time_diff
        )

    def fit(
        self, X: pd.DataFrame, y: Optional[pd.Series] = None
    ) -> "TargetShiftFeatures":
        self.X = X[[self.time_col] + self.primary_id]
        self.X["target"] = y

    def transform(self, X: pd.DataFrame, istrain: bool = True) -> pd.DataFrame:
        if istrain:
            if self.primary_id:
                grouped = self.X.groupby(self.primary_id)
            else:
                grouped = self.X
            for i in self.shift_range:
                X[f"target_{i}_shift"] = grouped["target"].shift(i)

        else:
            X_tmp = X[[self.time_col] + self.primary_id]
            target_time_col = X_tmp.iloc[0, :][self.time_col]
            X_tmp["target"] = np.nan
            X_tmp = pd.concat(
                [
                    self.X[self.X[self.time_col] >= target_time_col - self.time_delta],
                    X_tmp,
                ],
                axis=0,
            )
            if self.primary_id:
                grouped = X_tmp.groupby(self.primary_id)
            else:
                grouped = X_tmp
            for i in self.shift_range:
                X_tmp[f"target_{i}_shift"] = grouped["target"].shift(i)
                X[f"target_{i}_shift"] = X_tmp[X_tmp[self.time_col] == target_time_col][
                    f"target_{i}_shift"
                ]
        for key in self.primary_id:
            X[key] = X[key].astype("category")
        return X

    def update(self, X: pd.DataFrame, y: Optional[pd.Series] = None):
        X = X[[self.time_col] + self.primary_id]
        X["target"] = y
        self.X = pd.concat([self.X, X], axis=0).reset_index(drop=True)


def get_pred_time_diff(pred_timestamp, time_col):
    pred_time_diff = pred_timestamp[time_col][1] - pred_timestamp[time_col][0]
    pred_time_diff = pred_time_diff.total_seconds()
    return pred_time_diff


def get_time_shift_range(pred_timestamp, time_col):
    secondsinminute = 60.0
    secondsinhour = 60.0 * secondsinminute
    secondsinday = 24.0 * secondsinhour
    secondsinmonth = 28.0 * secondsinday
    pred_time_diff = get_pred_time_diff(pred_timestamp, time_col)
    if pred_time_diff >= secondsinmonth:
        time_shift_range = [1, 2, 6, 12]
    elif pred_time_diff >= secondsinday:
        time_shift_range = [1, 2, 7, 28]
    elif pred_time_diff >= secondsinhour:
        time_shift_range = [1, 2, 12, 24]
    elif pred_time_diff >= 10.0 * secondsinminute:
        time_shift_range = [1, 2, 6]
    elif pred_time_diff >= secondsinminute:
        time_shift_range = [1, 2, 10, 60]
    else:
        time_shift_range = [1, 2, 3]
    return time_shift_range
=======
class Profiler(BaseEstimator, TransformerMixin):
    def __init__(self, label_col: str = "label") -> None:
        self.label_col = label_col

    def fit(self, X: pd.DataFrame, y: Optional[pd.Series] = None) -> "Profiler":
        data = pd.DataFrame(X)

        if y is not None:
            kwargs = {self.label_col: y}
            data = X.assign(**kwargs)

        summary = data.describe(include="all")

        with pd.option_context("display.max_columns", None, "display.precision", 3):
            logger.info(summary)

        return self

    def transform(self, X: pd.DataFrame) -> pd.DataFrame:
        return pd.DataFrame(X)
>>>>>>> fcfa5931
<|MERGE_RESOLUTION|>--- conflicted
+++ resolved
@@ -192,7 +192,28 @@
         return X.loc[:, cols]
 
 
-<<<<<<< HEAD
+class Profiler(BaseEstimator, TransformerMixin):
+    def __init__(self, label_col: str = "label") -> None:
+        self.label_col = label_col
+
+    def fit(self, X: pd.DataFrame, y: Optional[pd.Series] = None) -> "Profiler":
+        data = pd.DataFrame(X)
+
+        if y is not None:
+            kwargs = {self.label_col: y}
+            data = X.assign(**kwargs)
+
+        summary = data.describe(include="all")
+
+        with pd.option_context("display.max_columns", None, "display.precision", 3):
+            logger.info(summary)
+
+        return self
+
+    def transform(self, X: pd.DataFrame) -> pd.DataFrame:
+        return pd.DataFrame(X)
+
+
 class TargetShiftFeatures(BaseEstimator, TransformerMixin):
     def __init__(
         self,
@@ -278,26 +299,4 @@
         time_shift_range = [1, 2, 10, 60]
     else:
         time_shift_range = [1, 2, 3]
-    return time_shift_range
-=======
-class Profiler(BaseEstimator, TransformerMixin):
-    def __init__(self, label_col: str = "label") -> None:
-        self.label_col = label_col
-
-    def fit(self, X: pd.DataFrame, y: Optional[pd.Series] = None) -> "Profiler":
-        data = pd.DataFrame(X)
-
-        if y is not None:
-            kwargs = {self.label_col: y}
-            data = X.assign(**kwargs)
-
-        summary = data.describe(include="all")
-
-        with pd.option_context("display.max_columns", None, "display.precision", 3):
-            logger.info(summary)
-
-        return self
-
-    def transform(self, X: pd.DataFrame) -> pd.DataFrame:
-        return pd.DataFrame(X)
->>>>>>> fcfa5931
+    return time_shift_range