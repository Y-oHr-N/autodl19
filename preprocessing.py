--- conflicted
+++ resolved
@@ -265,39 +265,24 @@
             else:
                 grouped = X_tmp
             for i in self.shift_range:
-<<<<<<< HEAD
                 X_tmp[f'target_{i}_shift'] = grouped["target"].shift(i)
                 X[f'target_{i}_shift'] = np.array(X_tmp[X_tmp[self.time_col] == target_time_col]
                     [f'target_{i}_shift'])
-=======
-                X_tmp[f"target_{i}_shift"] = grouped["target"].shift(i)
-            X_tmp = X_tmp.drop("target", axis=1)
-            X = pd.merge(X, X_tmp, on=[self.time_col] + self.primary_id, how="left")
->>>>>>> feb77ef7
         for key in self.primary_id:
             X[key] = X[key].astype("category")
         return X
 
-<<<<<<< HEAD
 def get_pred_time_diff(pred_timestamp, time_col):
     pred_time_diff = pred_timestamp[time_col][1] - pred_timestamp[time_col][0]
     pred_time_diff = pred_time_diff.total_seconds()
     return pred_time_diff
-=======
->>>>>>> feb77ef7
 
 def get_time_shift_range(pred_timestamp, time_col):
     secondsinminute = 60.0
     secondsinhour = 60.0 * secondsinminute
     secondsinday = 24.0 * secondsinhour
-<<<<<<< HEAD
     secondsinmonth =  28.0 * secondsinday
     pred_time_diff = get_pred_time_diff(pred_timestamp, time_col)
-=======
-    secondsinmonth = 28.0 * secondsinday
-    pred_time_diff = pred_timestamp[time_col][1] - pred_timestamp[time_col][0]
-    pred_time_diff = pred_time_diff.total_seconds()
->>>>>>> feb77ef7
     if pred_time_diff >= secondsinmonth:
         time_shift_range = [1, 2, 6, 12]
     elif pred_time_diff >= secondsinday:
